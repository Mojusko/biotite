--- conflicted
+++ resolved
@@ -8,12 +8,8 @@
 
 __name__ = "biotite.structure"
 __author__ = "Tom David Müller"
-<<<<<<< HEAD
 __all__ = ["base_pairs", "map_nucleotide", "base_stacking", "base_pairs_edge",
            "edge", "base_pairs_glycosidic_bond", "glycosidic_bond"]
-=======
-__all__ = ["base_pairs", "map_nucleotide", "base_stacking"]
->>>>>>> b3347495
 
 import numpy as np
 import warnings
@@ -29,10 +25,7 @@
 from .residues import get_residue_starts_for, get_residue_masks
 from .info.standardize import standardize_order
 from .compare import rmsd
-<<<<<<< HEAD
 from enum import IntEnum
-=======
->>>>>>> b3347495
 
 
 def _get_std_adenine():
@@ -255,7 +248,6 @@
 _guanine_containing_nucleotides = ["G", "DG"]
 _uracil_containing_nucleotides = ["U", "DU"]
 
-<<<<<<< HEAD
 # Atoms that are part of respective base edges according to the
 # Leontis-Westhof nomenclature
 _watson_crick_edge = {
@@ -579,8 +571,6 @@
 
     return results
 
-=======
->>>>>>> b3347495
 
 def base_stacking(atom_array, min_atoms_per_base=3):
     """
@@ -877,10 +867,7 @@
 
         # If no hydrogens are present use the number N/O pairs to
         # decide between multiple pairing possibilities.
-<<<<<<< HEAD
-
-=======
->>>>>>> b3347495
+
         if hbonds is None:
             # Each N/O-pair is detected twice. Thus, the number of
             # matches must be divided by two.
@@ -1115,21 +1102,11 @@
     vectors = np.array([[0, 0, 0], [0, 0, 1]], np.float)
 
     # Map the nucleotide to a reference base
-<<<<<<< HEAD
-    base_tuple = map_nucleotide(nucleotide, min_atoms_per_base)
-
-    if base_tuple is None:
-        return None
-
-    one_letter_code, _ = base_tuple
-
-=======
     one_letter_code, _ = map_nucleotide(nucleotide, min_atoms_per_base)
 
     if one_letter_code is None:
         return None
 
->>>>>>> b3347495
     if (one_letter_code == 'A'):
         std_base = _std_adenine
         std_ring_centers = _std_adenine_ring_centers
@@ -1159,7 +1136,6 @@
 
     # Reorder the atoms of the nucleotide to obtain the standard RCSB
     # PDB atom order
-<<<<<<< HEAD
     try:
         nucleotide_matched = nucleotide_matched[standardize_order(
             nucleotide_matched
@@ -1167,11 +1143,6 @@
     except Exception as ex:
         print(ex)
         print(f'res_id : {nucleotide_matched.res_id[0]}')
-=======
-    nucleotide_matched = nucleotide_matched[standardize_order(
-        nucleotide_matched
-    )]
->>>>>>> b3347495
 
     # Match the selected std_base to the base.
     _, transformation = superimpose(nucleotide_matched, std_base_matched)
@@ -1187,16 +1158,6 @@
 
     return vectors
 
-<<<<<<< HEAD
-def map_nucleotide(residue, min_atoms_per_base=3, rmsd_cutoff=0.28):
-    """
-    Maps a nucleotide to one of the 5 common bases Adenine, Guanine,
-    Thymine, Cytosine, and Uracil. If one of those bases bound to
-    Deoxyribose and Ribose is detected as input, the corresponding one-
-    letter-code (A, G, T, C, U) is returned.
-
-    If a different nucleotide is given, it is mapped to the best best
-=======
 
 def map_nucleotide(residue, min_atoms_per_base=3, rmsd_cutoff=0.28):
     """
@@ -1206,40 +1167,25 @@
     letter-code (``A``, ``G``, ``T``, ``C``, ``U``) is returned.
 
     If a different nucleotide is given, it is mapped to the best
->>>>>>> b3347495
     fitting base using the algorithm described below.
 
     (i) The number of matching atom names with the reference bases is
         counted. If the number of matching atoms with all reference
-<<<<<<< HEAD
-        bases is less than the specified ``min_atoms_per_base``
-        (default 3) the nucleotide cannot be mapped and ``None```is
-=======
         bases is less than the specified `min_atoms_per_base`
         (default 3) the nucleotide cannot be mapped and ``None`` is
->>>>>>> b3347495
         returned.
 
     (ii) The bases with maximum number of matching atoms are selected
          and superimposed with each reference. The base with lowest RMSD
          is chosen. If the RMSD is more than the specified
-<<<<<<< HEAD
-         ``rmsd_cutoff`` (default 0.28) the nucleotide cannot be mapped
-         and ``None```is returned.
-=======
          `rmsd_cutoff` (default 0.28) the nucleotide cannot be mapped
          and ``None`` is returned.
->>>>>>> b3347495
 
     Parameters
     ----------
     residue : AtomArray
         The nucleotide to be mapped.
-<<<<<<< HEAD
-    min_atoms_per_base : integer, optional (default: 3)
-=======
     min_atoms_per_base : int, optional (default: 3)
->>>>>>> b3347495
         The number of atoms the residue must have in common with the
         reference.
     rmsd_cutoff : float, optional (default: 0.28)
@@ -1247,13 +1193,6 @@
 
     Returns
     -------
-<<<<<<< HEAD
-    one_letter_code : string
-        The one-letter-code of the mapped base
-    exact_match : boolean
-        Wether or not the residue name exactly matches with the
-        reference.
-=======
     one_letter_code : str
         The one-letter-code of the mapped base. ``None`` if no base can
         be mapped.
@@ -1276,7 +1215,6 @@
        "DSSR: an integrated software tool for dissecting the spatial
        structure of RNA."
        Nucleic Acids Res, 43(21), e142 (2015).
->>>>>>> b3347495
     """
     # Check if the residue is a 'standard' nucleotide
     if residue.res_name[0] in (_thymine_containing_nucleotides +
@@ -1292,20 +1230,10 @@
     ]
 
     # The number of matched atoms for each 'standard' base
-<<<<<<< HEAD
-    matched_atom_no = []
-
-    # Count the number of matching atoms with the reference bases
-    for ref_base in std_base_list:
-        matched_atom_no.append(np.sum(
-            np.isin(ref_base.atom_name, residue.atom_name)
-        ))
-=======
     matched_atom_no = [
         np.sum(np.isin(ref_base.atom_name, residue.atom_name))
         for ref_base in std_base_list
     ]
->>>>>>> b3347495
 
     if max(matched_atom_no) < min_atoms_per_base:
         warnings.warn(
@@ -1315,22 +1243,14 @@
             f"Unable to map nucleotide.",
             IncompleteStructureWarning
         )
-<<<<<<< HEAD
-        return None
-=======
         return None, False
->>>>>>> b3347495
 
     # The one letter code of the best matching reference base
     best_base = None
 
     # Iterate through the reference bases with the maximum number of
     # matching atoms
-<<<<<<< HEAD
-    for ref_base in np.array(std_base_list)[
-=======
     for ref_base in np.array(std_base_list, dtype='object')[
->>>>>>> b3347495
         np.array(matched_atom_no) == max(matched_atom_no)
     ]:
         # Copy the residue as the res_name property of the ``AtomArray``
@@ -1350,15 +1270,9 @@
         # This is a requirement for ``standardize_order``
         nuc.res_name = ref_base_matched.res_name
         # Reorder the atoms of the nucleotide to obtain the standard
-<<<<<<< HEAD
-        # RCSB PDB atom order. If a residue contains multiple Atoms with
-        # the same ``atom_name`` an exception is thrown by
-        # ``standardize_order``. The Exception is caught and the
-=======
         # RCSB PDB atom order. If a residue contains multiple atoms with
         # the same ``atom_name`` an exception is thrown by
         # ``standardize_order``. The exception is caught and the
->>>>>>> b3347495
         # selected reference is disregarded
         try:
             nuc = nuc[standardize_order(nuc)]
@@ -1377,12 +1291,7 @@
 
     if best_base is None:
         warnings.warn(
-<<<<<<< HEAD
-            f"Base Type {residue.res_name[0]} not supported. "
-            f"Unable to check for basepair",
-=======
             f"Base Type {residue.res_name[0]} not supported. ",
->>>>>>> b3347495
             UnexpectedStructureWarning
         )
         return None
