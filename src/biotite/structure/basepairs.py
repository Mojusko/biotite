--- conflicted
+++ resolved
@@ -1336,28 +1336,6 @@
 
 def _get_proximate_residues(atom_array, boolean_mask, cutoff):
     """
-<<<<<<< HEAD
-    Filter for potential base pairs based on the distance between the
-    nitrogen and oxygen atoms, as potential hydrogen donor/acceptor
-    pair.
-
-    Parameters
-    ----------
-    atom_array : AtomArray
-        The :class:`AtomArray`` to find base pair candidates in.
-    cutoff : integer
-        The maximum distance of the N and O Atoms for two bases
-        to be considered a base pair candidate.
-
-    Returns
-    -------
-    basepair_candidates : ndarray, dtype=int, shape=(n,2)
-        Contains the base pair candidates. Each row is equivalent to one
-        potential base pair. bases are represented as the first indices
-        of their corresponding residues.
-    n_o_pairs : ndarray, dtype=int, shape=(n,)
-        Contains the number of N/O pairs for each potential base pair.
-=======
     Filter for residue pairs based on the distance between selected
     atoms.
 
@@ -1379,7 +1357,6 @@
     count : ndarray, dtype=int, shape=(n,)
         The number of atom pairs between the residues within the
         specified cutoff
->>>>>>> 2a6971c8
     """
 
     # Get the indices of the atoms that are within the maximum cutoff
@@ -1409,21 +1386,11 @@
             pairs[:,0] == pairs[:,1]
         ), axis=0
     )
-<<<<<<< HEAD
-    # Sort the residue starts for each potential base pair
-    for i, candidate in enumerate(basepair_candidates):
-        basepair_candidates[i] = sorted(candidate)
-    # Make sure each base pair candidate is only listed once
-    basepair_candidates, n_o_pairs = np.unique(
-        basepair_candidates, axis=0, return_counts=True
-    )
-=======
     # Sort the residue starts for each pair
     for i, candidate in enumerate(pairs):
         pairs[i] = sorted(candidate)
     # Make sure each pair is only listed once, count the occurrences
     pairs, count = np.unique(pairs, axis=0, return_counts=True)
->>>>>>> 2a6971c8
 
     return pairs, count
 
